--- conflicted
+++ resolved
@@ -103,10 +103,7 @@
       - ${DOWNLOADS_ROOT:-./data/downloads}:/downloads
       - ./data:/data
       - ./scripts:/scripts:ro
-<<<<<<< HEAD
-=======
     entrypoint: ["/scripts/qbittorrent-wrapper.sh"]
->>>>>>> 6346d183
     healthcheck:
       test: ["CMD", "curl", "-f", "http://localhost:${QBITTORRENT_INTERNAL_PORT:-8081}"]
       interval: 30s
@@ -267,11 +264,7 @@
   # Prowlarr - Torrent Indexer
   prowlarr:
     image: ghcr.io/linuxserver/prowlarr
-<<<<<<< HEAD
     container_name: ${CONTAINER_PREFIX:-torrents-}prowlarr
-=======
-    container_name: prowlarr
->>>>>>> 6346d183
     entrypoint: ["/scripts/prowlarr-entrypoint.sh"]
     networks:
       - media_network
